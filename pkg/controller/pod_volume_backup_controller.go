--- conflicted
+++ resolved
@@ -265,7 +265,7 @@
 	}
 
 	original := pvb.DeepCopy()
-	pvb.Status.Progress = velerov1api.PodVolumeOperationProgress{TotalBytes: progress.TotalBytes, BytesDone: progress.BytesDone}
+	pvb.Status.Progress = veleroapishared.DataMoveOperationProgress{TotalBytes: progress.TotalBytes, BytesDone: progress.BytesDone}
 
 	if err := r.Client.Patch(ctx, &pvb, client.MergeFrom(original)); err != nil {
 		log.WithError(err).Error("Failed to update progress")
@@ -359,30 +359,10 @@
 	pvb.Status.Message = errString
 	pvb.Status.CompletionTimestamp = &metav1.Time{Time: time}
 
-<<<<<<< HEAD
-	if err := c.Patch(ctx, pvb, client.MergeFrom(original)); err != nil {
+	err := c.Patch(ctx, pvb, client.MergeFrom(original))
+	if err != nil {
 		log.WithError(err).Error("error updating PodVolumeBackup status")
-		return err
-	} else {
-		return nil
-=======
-	return c.Patch(ctx, pvb, client.MergeFrom(original))
-}
-
-func (r *PodVolumeBackupReconciler) NewBackupProgressUpdater(ctx context.Context, pvb *velerov1api.PodVolumeBackup, log logrus.FieldLogger) *BackupProgressUpdater {
-	return &BackupProgressUpdater{pvb, log, ctx, r.Client}
-}
-
-// UpdateProgress which implement ProgressUpdater interface to update pvb progress status
-func (b *BackupProgressUpdater) UpdateProgress(p *uploader.Progress) {
-	original := b.PodVolumeBackup.DeepCopy()
-	b.PodVolumeBackup.Status.Progress = veleroapishared.DataMoveOperationProgress{TotalBytes: p.TotalBytes, BytesDone: p.BytesDone}
-	if b.Cli == nil {
-		b.Log.Errorf("failed to update backup pod %s volume %s progress with uninitailize client", b.PodVolumeBackup.Spec.Pod.Name, b.PodVolumeBackup.Spec.Volume)
-		return
-	}
-	if err := b.Cli.Patch(b.Ctx, b.PodVolumeBackup, client.MergeFrom(original)); err != nil {
-		b.Log.Errorf("update backup pod %s volume %s progress with %v", b.PodVolumeBackup.Spec.Pod.Name, b.PodVolumeBackup.Spec.Volume, err)
->>>>>>> 5b75f352
-	}
+	}
+
+	return err
 }