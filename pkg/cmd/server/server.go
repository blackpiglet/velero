--- conflicted
+++ resolved
@@ -792,10 +792,10 @@
 		s.logger.Fatal(err, "unable to create controller", "controller", controller.Schedule)
 	}
 
-<<<<<<< HEAD
 	if err := controller.NewResticRepoConciler(s.namespace, s.logger, s.mgr.GetClient(), s.config.defaultResticMaintenanceFrequency, s.resticManager).SetupWithManager(s.mgr); err != nil {
 		s.logger.Fatal(err, "unable to create controller", "controller", controller.ResticRepo)
-=======
+	}
+
 	if err := controller.NewBackupDeletionReconciler(
 		s.logger,
 		s.mgr.GetClient(),
@@ -807,7 +807,6 @@
 		backupStoreGetter,
 	).SetupWithManager(s.mgr); err != nil {
 		s.logger.Fatal(err, "unable to create controller", "controller", controller.BackupDeletion)
->>>>>>> d6d9a0ec
 	}
 
 	if _, ok := enabledRuntimeControllers[controller.ServerStatusRequest]; ok {
